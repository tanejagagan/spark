--- conflicted
+++ resolved
@@ -354,7 +354,6 @@
     case _ => false
   }
 
-<<<<<<< HEAD
   private def mayRemoveCrcFile(path: Path): Unit = {
     try {
       val checksumFile = new Path(path.getParent, s".${path.getName}.crc")
@@ -365,9 +364,9 @@
     } catch {
       case NonFatal(_) => // ignore, we are removing crc file as "best-effort"
     }
-=======
+  }
+
   override def isDirectory(path: Path): Boolean = {
     fc.getFileStatus(path).isDirectory
->>>>>>> 03dce819
   }
 }
